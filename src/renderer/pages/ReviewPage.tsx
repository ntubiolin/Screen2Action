import React, { useState, useEffect } from 'react';
import ReactMarkdown from 'react-markdown';
import { useRecordingStore } from '../store/recordingStore';

interface ReviewPageProps {
  sessionId: string;
}

interface MultiScreenshotDisplayProps {
  sessionId: string;
  startTime: number;
  endTime: number;
}

const MultiScreenshotDisplay: React.FC<MultiScreenshotDisplayProps> = ({ sessionId, startTime, endTime }) => {
  const [screenshots, setScreenshots] = useState<Array<{path: string; timestamp: number}>>([]);
  const [loading, setLoading] = useState(true);
  const [error, setError] = useState(false);

  React.useEffect(() => {
    const loadScreenshots = async () => {
      try {
        const screenshotsData = await window.electronAPI.file.getScreenshotsInRange(sessionId, startTime, endTime, 'thumb');
        setScreenshots(screenshotsData);
        setLoading(false);
      } catch (err) {
        console.error('Failed to load screenshots:', err);
        setError(true);
        setLoading(false);
      }
    };

    loadScreenshots();
  }, [sessionId, startTime, endTime]);

  if (loading) {
    return (
      <div className="bg-gray-900 rounded p-2 flex items-center justify-center min-h-[100px]">
        <div className="text-gray-600 text-sm">Loading screenshots...</div>
      </div>
    );
  }

  if (error || screenshots.length === 0) {
    return (
      <div className="bg-gray-900 rounded p-2 flex items-center justify-center min-h-[100px]">
        <svg className="w-12 h-12 text-gray-600" fill="none" stroke="currentColor" viewBox="0 0 24 24">
          <path strokeLinecap="round" strokeLinejoin="round" strokeWidth={1} 
            d="M4 16l4.586-4.586a2 2 0 012.828 0L16 16m-2-2l1.586-1.586a2 2 0 012.828 0L20 14m-6-6h.01M6 20h12a2 2 0 002-2V6a2 2 0 00-2-2H6a2 2 0 00-2 2v12a2 2 0 002 2z" />
        </svg>
      </div>
    );
  }

  return (
    <div className="flex space-x-3">
      {screenshots.map((screenshot, idx) => (
        <div key={idx} className="flex-shrink-0 bg-gray-900 rounded overflow-hidden w-32 h-20">
          <img 
            src={`file://${screenshot.path}`} 
            alt={`Screenshot at ${screenshot.timestamp}ms`}
            className="w-full h-full object-cover"
            onError={(e) => {
              (e.target as HTMLImageElement).style.display = 'none';
            }}
          />
        </div>
      ))}
      {screenshots.length === 0 && (
        <div className="text-xs text-gray-500">No screenshots in range</div>
      )}
    </div>
  );
};

export const ReviewPage: React.FC<ReviewPageProps> = ({ sessionId }) => {
  const [selectedNote, setSelectedNote] = useState<number>(0);
  const [aiPrompt, setAiPrompt] = useState('');
  const [aiResponse, setAiResponse] = useState('');
  const [isProcessing, setIsProcessing] = useState(false);
  const [outputPath, setOutputPath] = useState<string>('');
  const [audioPath, setAudioPath] = useState<string>('');
<<<<<<< HEAD
  const [audioError, setAudioError] = useState<string>('');
  const [mcpServers, setMcpServers] = useState<Array<any>>([]);
  const [selectedMcpServer, setSelectedMcpServer] = useState<string>('');
  const [mcpTools, setMcpTools] = useState<Array<any>>([]);
  const [showMcpDropdown, setShowMcpDropdown] = useState(false);
=======
  const [playingIndex, setPlayingIndex] = useState<number | null>(null);
  const [audioProgress, setAudioProgress] = useState<{ [key: number]: number }>({});
>>>>>>> 9203e803
  
  const { notes, recordingDuration } = useRecordingStore();

  const LAST_NOTE_PADDING_MS = 1000; // small padding for final segment

  // Load MCP servers on mount
  React.useEffect(() => {
    const loadMcpServers = async () => {
      try {
        const result = await window.electronAPI.ai.sendCommand({
          action: 'get_mcp_servers',
          payload: {},
        });
        if (result.servers) {
          setMcpServers(result.servers);
        }
      } catch (error) {
        console.error('Failed to load MCP servers:', error);
      }
    };
    loadMcpServers();
  }, []);

  // Load MCP tools when server is selected
  React.useEffect(() => {
    const loadMcpTools = async () => {
      if (!selectedMcpServer) return;
      
      try {
        // First activate the server
        await window.electronAPI.ai.sendCommand({
          action: 'activate_mcp_server',
          payload: { server_name: selectedMcpServer },
        });
        
        // Then list available tools
        const result = await window.electronAPI.ai.sendCommand({
          action: 'list_mcp_tools',
          payload: {},
        });
        if (result.tools) {
          setMcpTools(result.tools);
        }
      } catch (error) {
        console.error('Failed to load MCP tools:', error);
      }
    };
    loadMcpTools();
  }, [selectedMcpServer]);

  // Get output folder path and audio path on mount
  React.useEffect(() => {
    let cancelled = false;

    const loadOutputPath = async () => {
      try {
        const metadata = await window.electronAPI.file.loadRecording(sessionId);
        if (!cancelled) {
          if (metadata?.sessionPath) {
            setOutputPath(metadata.sessionPath);
          } else {
            const defaultPath = `recordings/${sessionId}`;
            setOutputPath(defaultPath);
          }
        }
      } catch (error) {
        console.error('Failed to load output path:', error);
        if (!cancelled) {
          const defaultPath = `recordings/${sessionId}`;
            setOutputPath(defaultPath);
        }
      }
    };

    const loadAudioWithRetry = async (attempt = 0) => {
      try {
        const path = await window.electronAPI.audio.getCompleteAudioPath(sessionId, 'mix');
<<<<<<< HEAD
        if (!cancelled) {
          setAudioPath(`file://${path}`);
          setAudioError('');
        }
      } catch (error: any) {
        if (attempt < 10) { // retry up to ~5s (10 * 500ms)
          setTimeout(() => loadAudioWithRetry(attempt + 1), 500);
        } else if (!cancelled) {
          setAudioError(error.message || 'Audio file not found');
        }
=======
        setAudioPath(`file://${path}`);
      } catch (error: any) {
        console.error('Failed to load audio path:', error);
>>>>>>> 9203e803
      }
    };

    loadOutputPath();
    loadAudioWithRetry();

    return () => { cancelled = true; };
  }, [sessionId]);

  const handleAISend = async () => {
    if (!aiPrompt.trim()) return;

    setIsProcessing(true);
    try {
      // Check if MCP server is selected and use intelligent task
      if (selectedMcpServer) {
        const result = await window.electronAPI.ai.sendCommand({
          action: 'run_intelligent_task',
          payload: {
            task: aiPrompt,
            context: {
              sessionId,
              noteContent: notes[selectedNote]?.content || '',
              timestamp: notes[selectedNote]?.timestamp || 0,
              mcpServer: selectedMcpServer,
            },
          },
        });
        
        if (result.result) {
          setAiResponse(typeof result.result === 'string' ? result.result : JSON.stringify(result.result, null, 2));
        } else {
          setAiResponse(result.response || 'Processing complete');
        }
      } else {
        // Fallback to regular AI processing
        const result = await window.electronAPI.ai.sendCommand({
          prompt: aiPrompt,
          context: {
            sessionId,
            noteContent: notes[selectedNote]?.content || '',
            timestamp: notes[selectedNote]?.timestamp || 0,
          },
          type: 'note_enhancement',
        });
        
        setAiResponse(result.response || 'Processing complete');
      }
    } catch (error) {
      console.error('AI processing failed:', error);
      setAiResponse('Processing failed, please try again');
    } finally {
      setIsProcessing(false);
    }
  };

  const handleMcpToolExecute = async (toolName: string) => {
    setIsProcessing(true);
    try {
      const result = await window.electronAPI.ai.sendCommand({
        action: 'execute_mcp_tool',
        payload: {
          tool_name: toolName,
          params: {
            context: {
              sessionId,
              noteContent: notes[selectedNote]?.content || '',
              timestamp: notes[selectedNote]?.timestamp || 0,
            },
          },
        },
      });
      
      if (result.result) {
        setAiResponse(`Tool ${toolName} executed:\n${JSON.stringify(result.result, null, 2)}`);
      }
    } catch (error) {
      console.error('MCP tool execution failed:', error);
      setAiResponse('Tool execution failed');
    } finally {
      setIsProcessing(false);
    }
  };

  const formatTimestamp = (ms: number): string => {
    const seconds = Math.floor(ms / 1000);
    const minutes = Math.floor(seconds / 60);
    const remainingSeconds = seconds % 60;
    return `${minutes}:${remainingSeconds.toString().padStart(2, '0')}`;
  };

  // Helper function to get end timestamp for a note
  const getEndTimestamp = (index: number): number => {
    if (index < notes.length - 1) {
      return notes[index + 1].timestamp;
    }
    // Last note: use recordingDuration + small padding if available
    if (recordingDuration && recordingDuration >= notes[index].timestamp) {
      return recordingDuration + LAST_NOTE_PADDING_MS;
    }
    return notes[index].timestamp + LAST_NOTE_PADDING_MS;
  };

  const formatSRTTimestamp = (ms: number): string => {
    const totalSeconds = Math.floor(ms / 1000);
    const hours = Math.floor(totalSeconds / 3600);
    const minutes = Math.floor((totalSeconds % 3600) / 60);
    const seconds = totalSeconds % 60;
    const milliseconds = ms % 1000;
    
    return `${hours.toString().padStart(2, '0')}:${minutes.toString().padStart(2, '0')}:${seconds.toString().padStart(2, '0')},${milliseconds.toString().padStart(3, '0')}`;
  };

  const convertToSRT = () => {
    if (notes.length === 0) {
      setAiResponse('No notes available to convert to SRT.');
      return;
    }

    let srtContent = '';
    notes.forEach((note, index) => {
      const startTime = formatSRTTimestamp(note.timestamp);
      // For end time, use next note's timestamp or add 5 seconds
      const endTime = notes[index + 1] 
        ? formatSRTTimestamp(notes[index + 1].timestamp - 100)
        : formatSRTTimestamp(
            (recordingDuration && recordingDuration >= note.timestamp)
              ? (recordingDuration + LAST_NOTE_PADDING_MS)
              : (note.timestamp + LAST_NOTE_PADDING_MS)
          );
      
      // Strip markdown formatting and clean the text
      const cleanText = note.content
        .replace(/[#*_~`]/g, '')
        .replace(/\[([^\]]+)\]\([^)]+\)/g, '$1')
        .trim();
      
      srtContent += `${index + 1}\n${startTime} --> ${endTime}\n${cleanText}\n\n`;
    });

    // Save the SRT file
    const blob = new Blob([srtContent], { type: 'text/plain' });
    const url = URL.createObjectURL(blob);
    const a = document.createElement('a');
    const datePrefix = new Date().toISOString().replace(/[:.]/g, '_').slice(0, 19);
    a.href = url;
    a.download = `${sessionId}_${datePrefix}.srt`;
    document.body.appendChild(a);
    a.click();
    document.body.removeChild(a);
    URL.revokeObjectURL(url);
    
    setAiResponse('SRT file has been downloaded successfully.');
  };

  const playAudioSegment = async (index: number) => {
    try {
<<<<<<< HEAD
      // Adjust: fallback if extended audio APIs not available
      const endTimestamp = (() => {
        const currentIndex = notes.findIndex(n => n.timestamp === timestamp);
        return notes[currentIndex + 1]?.timestamp || (
          (recordingDuration && recordingDuration >= timestamp)
            ? (recordingDuration + LAST_NOTE_PADDING_MS)
            : (timestamp + LAST_NOTE_PADDING_MS)
        );
      })();
      console.log(`Requested audio segment ${timestamp} - ${endTimestamp}`);
    } catch (error: any) {
      console.error('Failed to play audio:', error);
=======
      setPlayingIndex(index);
      const timestamp = notes[index].timestamp;
      const endTimestamp = getEndTimestamp(index);
      
      // Play the audio file from start to end timestamp
      await window.electronAPI.audio.playWithTimeRange(audioPath.replace('file://', ''), timestamp / 1000, endTimestamp / 1000);
      
      // Simulate progress updates
      const duration = endTimestamp - timestamp;
      const interval = setInterval(() => {
        setAudioProgress((prev) => {
          const newProgress = { ...prev };
          if (newProgress[index] === undefined) newProgress[index] = 0;
          newProgress[index] += 100 / (duration / 100); // Update every 100ms
          if (newProgress[index] >= 100) {
            clearInterval(interval);
            setPlayingIndex(null);
            newProgress[index] = 0;
          }
          return newProgress;
        });
      }, 100);
      
      console.log(`Playing audio from ${timestamp}ms to ${endTimestamp}ms`);
    } catch (error: any) {
      console.error('Failed to play audio:', error);
      setPlayingIndex(null);
      // Show user-friendly message based on the error
      if (error.message?.includes('not found')) {
        console.error('No audio file found for this recording.');
      } else {
        console.error('Unable to play audio.');
      }
>>>>>>> 9203e803
    }
  };

  const stopAudio = async () => {
    try {
      await window.electronAPI.audio.stop();
      setPlayingIndex(null);
      setAudioProgress({});
    } catch (error) {
      console.error('Failed to stop audio:', error);
    }
  };

  return (
    <div className="h-full flex flex-col">
      {/* Output Path Display */}
      {outputPath && (
        <div className="bg-gray-900 px-4 py-2 mb-2 rounded-lg flex items-center justify-between">
          <span className="text-sm text-gray-400">Output Folder:</span>
          <span className="text-sm text-gray-200 font-mono" title={outputPath}>
            {outputPath}
          </span>
        </div>
      )}
      
      <div className="flex-1 flex space-x-4">
        {/* Main Content Area - Expanded Markdown Editor */}
        <div className="flex-1 bg-gray-800 rounded-lg p-6 overflow-y-auto">
          <h2 className="text-xl font-semibold mb-6">Notes & Media</h2>
          
          {notes.length > 0 ? (
            <div className="space-y-6">
              {notes.map((note, index) => (
                <div
                  key={index}
                  className={`border rounded-lg transition-all ${
                    selectedNote === index
                      ? 'border-blue-500 bg-gray-750'
                      : 'border-gray-700 hover:border-gray-600'
                  }`}
                >
                  {/* Screenshots Section - Horizontal above paragraph */}
                  <div className="bg-gray-900 p-4 rounded-t-lg border-b border-gray-700">
                    <div className="flex items-center justify-between mb-3">
                      <div className="text-sm font-medium text-gray-300">
                        Screenshots ({formatTimestamp(note.timestamp)} - {formatTimestamp(getEndTimestamp(index))})
                      </div>
                    </div>
                    <div className="overflow-x-auto pb-2">
                      <MultiScreenshotDisplay 
                        sessionId={sessionId} 
                        startTime={note.timestamp}
                        endTime={getEndTimestamp(index)}
                      />
                    </div>
                  </div>
                  
<<<<<<< HEAD
                  {/* Multiple screenshots display */}
                  {(() => {
                    const screenshotRangeEnd = index === notes.length - 1
                      ? (recordingDuration && recordingDuration >= note.timestamp ? recordingDuration : note.timestamp)
                      : getEndTimestamp(index);
                    return (
                      <MultiScreenshotDisplay 
                        sessionId={sessionId} 
                        startTime={note.timestamp}
                        endTime={screenshotRangeEnd}
                      />
                    );
                  })()}
                </div>
              ))}
            </div>
          )}
        </div>

        {/* Column C: Audio Playback */}
        <div className="flex-shrink-0 w-80 bg-gray-800 rounded-lg p-4 overflow-y-auto">
          <h2 className="text-lg font-semibold mb-4">Audio Playback</h2>
          
          {audioError ? (
            <div className="bg-red-900/20 border border-red-700 rounded-lg p-3 text-red-400 text-sm">
              {audioError}
            </div>
          ) : audioPath && notes.length > 0 ? (
            <div className="space-y-3">
              {notes.map((note, index) => (
                <div
                  key={index}
                  className={`border rounded-lg p-3 cursor-pointer transition-colors ${
                    selectedNote === index
                      ? 'border-blue-500 bg-gray-700'
                      : 'border-gray-600 hover:bg-gray-750'
                  }`}
                  onClick={() => setSelectedNote(index)}
                >
                  <div className="mb-2">
                    <div className="text-xs text-gray-400 mb-1">
                      Segment {index + 1}: {formatTimestamp(note.timestamp)} - {formatTimestamp(getEndTimestamp(index))}
=======
                  {/* Audio Controls Section - Play, Stop, Progress Bar */}
                  <div className="bg-gray-850 px-4 py-3 border-b border-gray-700">
                    <div className="flex items-center space-x-4">
                      {/* Play Button */}
                      <button
                        onClick={() => playAudioSegment(index)}
                        disabled={playingIndex === index || !audioPath}
                        className={`p-2 rounded-full transition-colors ${
                          playingIndex === index
                            ? 'bg-green-600 text-white'
                            : 'bg-gray-700 hover:bg-gray-600 text-gray-300'
                        } disabled:opacity-50 disabled:cursor-not-allowed`}
                      >
                        <svg className="w-5 h-5" fill="currentColor" viewBox="0 0 20 20">
                          <path d="M6.3 2.841A1.5 1.5 0 004 4.11V15.89a1.5 1.5 0 002.3 1.269l9.344-5.89a1.5 1.5 0 000-2.538L6.3 2.84z" />
                        </svg>
                      </button>
                      
                      {/* Stop Button */}
                      <button
                        onClick={stopAudio}
                        disabled={playingIndex !== index}
                        className="p-2 bg-gray-700 hover:bg-gray-600 disabled:opacity-50 disabled:cursor-not-allowed rounded-full transition-colors"
                      >
                        <svg className="w-5 h-5 text-gray-300" fill="currentColor" viewBox="0 0 20 20">
                          <rect x="6" y="6" width="8" height="8" rx="1" />
                        </svg>
                      </button>
                      
                      {/* Progress Bar */}
                      <div className="flex-1">
                        <div className="relative h-2 bg-gray-700 rounded-full overflow-hidden">
                          <div
                            className="absolute left-0 top-0 h-full bg-blue-500 transition-all duration-100"
                            style={{ width: `${audioProgress[index] || 0}%` }}
                          />
                        </div>
                      </div>
                      
                      {/* Time Display */}
                      <div className="text-xs text-gray-400 min-w-[100px] text-right">
                        {formatTimestamp(note.timestamp)} - {formatTimestamp(getEndTimestamp(index))}
                      </div>
>>>>>>> 9203e803
                    </div>
                  </div>
                  
                  {/* Markdown Content */}
                  <div
                    className="p-6 cursor-pointer"
                    onClick={() => setSelectedNote(index)}
                  >
                    <div className="prose prose-invert max-w-none">
                      <ReactMarkdown>{note.content}</ReactMarkdown>
                    </div>
                  </div>
                </div>
              ))}
            </div>
          ) : (
            <p className="text-gray-400 text-center py-8">No notes available</p>
          )}
        </div>

        {/* Right Sidebar - AI Assistant Panel */}
        <div className="flex-shrink-0 w-96 bg-gray-800 rounded-lg p-4 flex flex-col">
          <h2 className="text-lg font-semibold mb-4">AI Assistant</h2>
          
          {/* MCP Server Selection */}
          <div className="mb-4">
            <label className="text-sm text-gray-400 mb-2 block">MCP Server:</label>
            <div className="relative">
              <button
                onClick={() => setShowMcpDropdown(!showMcpDropdown)}
                className="w-full px-3 py-2 bg-gray-700 hover:bg-gray-600 rounded text-left flex items-center justify-between"
              >
                <span className="flex items-center">
                  {selectedMcpServer ? (
                    <>
                      <span className="mr-2">
                        {mcpServers.find(s => s.name === selectedMcpServer)?.icon || '🔧'}
                      </span>
                      {selectedMcpServer}
                    </>
                  ) : (
                    'Select MCP Server (Optional)'
                  )}
                </span>
                <svg className="w-4 h-4" fill="none" stroke="currentColor" viewBox="0 0 24 24">
                  <path strokeLinecap="round" strokeLinejoin="round" strokeWidth={2} 
                    d={showMcpDropdown ? "M5 15l7-7 7 7" : "M19 9l-7 7-7-7"} />
                </svg>
              </button>
              
              {showMcpDropdown && (
                <div className="absolute z-10 w-full mt-1 bg-gray-700 rounded shadow-lg max-h-60 overflow-y-auto">
                  <button
                    onClick={() => {
                      setSelectedMcpServer('');
                      setMcpTools([]);
                      setShowMcpDropdown(false);
                    }}
                    className="w-full px-3 py-2 text-left hover:bg-gray-600 text-gray-400"
                  >
                    None (Use Default AI)
                  </button>
                  {mcpServers.map((server) => (
                    <button
                      key={server.name}
                      onClick={() => {
                        setSelectedMcpServer(server.name);
                        setShowMcpDropdown(false);
                      }}
                      disabled={!server.enabled}
                      className={`w-full px-3 py-2 text-left flex items-center ${
                        server.enabled ? 'hover:bg-gray-600' : 'opacity-50 cursor-not-allowed'
                      }`}
                    >
                      <span className="mr-2">{server.icon}</span>
                      <div className="flex-1">
                        <div className="font-medium">{server.name}</div>
                        <div className="text-xs text-gray-400">{server.description}</div>
                      </div>
                      {server.active && (
                        <span className="text-xs bg-green-600 px-2 py-1 rounded">Active</span>
                      )}
                    </button>
                  ))}
                </div>
              )}
            </div>
            
            {/* MCP Tools Display */}
            {selectedMcpServer && mcpTools.length > 0 && (
              <div className="mt-2">
                <p className="text-xs text-gray-500 mb-1">Available Tools:</p>
                <div className="flex flex-wrap gap-1">
                  {mcpTools.slice(0, 5).map((tool) => (
                    <button
                      key={tool.name}
                      onClick={() => handleMcpToolExecute(tool.name)}
                      disabled={isProcessing}
                      className="text-xs bg-gray-700 hover:bg-gray-600 px-2 py-1 rounded"
                      title={tool.description || tool.name}
                    >
                      {tool.name}
                    </button>
                  ))}
                  {mcpTools.length > 5 && (
                    <span className="text-xs text-gray-500">+{mcpTools.length - 5} more</span>
                  )}
                </div>
              </div>
            )}
          </div>
          
          <div className="mb-4">
            <p className="text-sm text-gray-400 mb-2">Quick Actions:</p>
            <div className="grid grid-cols-2 gap-2">
              <button
                onClick={() => setAiPrompt('Please summarize the key points of this note')}
                className="px-3 py-2 bg-gray-700 hover:bg-gray-600 rounded text-sm"
              >
                Summarize
              </button>
              <button
                onClick={() => setAiPrompt('Please rewrite in more professional language')}
                className="px-3 py-2 bg-gray-700 hover:bg-gray-600 rounded text-sm"
              >
                Professionalize
              </button>
              <button
                onClick={() => setAiPrompt('Please list action items')}
                className="px-3 py-2 bg-gray-700 hover:bg-gray-600 rounded text-sm"
              >
                Action Items
              </button>
              <button
                onClick={() => setAiPrompt('Please translate to English')}
                className="px-3 py-2 bg-gray-700 hover:bg-gray-600 rounded text-sm"
              >
                Translate to English
              </button>
              <button
                onClick={convertToSRT}
                className="px-3 py-2 bg-green-700 hover:bg-green-600 rounded text-sm col-span-2"
              >
                Save as SRT
              </button>
            </div>
          </div>

          <div className="flex-1 flex flex-col">
            <textarea
              value={aiPrompt}
              onChange={(e) => setAiPrompt(e.target.value)}
              placeholder="Enter command or question..."
              className="flex-1 bg-gray-900 text-white px-3 py-2 rounded resize-none mb-3"
              disabled={isProcessing}
            />
            
            <button
              onClick={handleAISend}
              disabled={isProcessing || !aiPrompt.trim()}
              className="bg-blue-600 hover:bg-blue-700 disabled:bg-gray-600 text-white px-4 py-2 rounded mb-3"
            >
              {isProcessing ? 'Processing...' : 'Send'}
            </button>

            {aiResponse && (
              <div className="flex-1 bg-gray-900 rounded p-3 overflow-y-auto">
                <h3 className="text-sm font-semibold text-gray-400 mb-2">AI Response:</h3>
                <div className="prose prose-invert prose-sm max-w-none">
                  <ReactMarkdown>{aiResponse}</ReactMarkdown>
                </div>
              </div>
            )}
          </div>
        </div>
      </div>
    </div>
  );
};<|MERGE_RESOLUTION|>--- conflicted
+++ resolved
@@ -80,16 +80,13 @@
   const [isProcessing, setIsProcessing] = useState(false);
   const [outputPath, setOutputPath] = useState<string>('');
   const [audioPath, setAudioPath] = useState<string>('');
-<<<<<<< HEAD
   const [audioError, setAudioError] = useState<string>('');
   const [mcpServers, setMcpServers] = useState<Array<any>>([]);
   const [selectedMcpServer, setSelectedMcpServer] = useState<string>('');
   const [mcpTools, setMcpTools] = useState<Array<any>>([]);
   const [showMcpDropdown, setShowMcpDropdown] = useState(false);
-=======
   const [playingIndex, setPlayingIndex] = useState<number | null>(null);
   const [audioProgress, setAudioProgress] = useState<{ [key: number]: number }>({});
->>>>>>> 9203e803
   
   const { notes, recordingDuration } = useRecordingStore();
 
@@ -167,7 +164,6 @@
     const loadAudioWithRetry = async (attempt = 0) => {
       try {
         const path = await window.electronAPI.audio.getCompleteAudioPath(sessionId, 'mix');
-<<<<<<< HEAD
         if (!cancelled) {
           setAudioPath(`file://${path}`);
           setAudioError('');
@@ -178,11 +174,6 @@
         } else if (!cancelled) {
           setAudioError(error.message || 'Audio file not found');
         }
-=======
-        setAudioPath(`file://${path}`);
-      } catch (error: any) {
-        console.error('Failed to load audio path:', error);
->>>>>>> 9203e803
       }
     };
 
@@ -340,20 +331,6 @@
 
   const playAudioSegment = async (index: number) => {
     try {
-<<<<<<< HEAD
-      // Adjust: fallback if extended audio APIs not available
-      const endTimestamp = (() => {
-        const currentIndex = notes.findIndex(n => n.timestamp === timestamp);
-        return notes[currentIndex + 1]?.timestamp || (
-          (recordingDuration && recordingDuration >= timestamp)
-            ? (recordingDuration + LAST_NOTE_PADDING_MS)
-            : (timestamp + LAST_NOTE_PADDING_MS)
-        );
-      })();
-      console.log(`Requested audio segment ${timestamp} - ${endTimestamp}`);
-    } catch (error: any) {
-      console.error('Failed to play audio:', error);
-=======
       setPlayingIndex(index);
       const timestamp = notes[index].timestamp;
       const endTimestamp = getEndTimestamp(index);
@@ -383,11 +360,10 @@
       setPlayingIndex(null);
       // Show user-friendly message based on the error
       if (error.message?.includes('not found')) {
-        console.error('No audio file found for this recording.');
+        setAudioError('No audio file found for this recording.');
       } else {
-        console.error('Unable to play audio.');
-      }
->>>>>>> 9203e803
+        setAudioError('Unable to play audio.');
+      }
     }
   };
 
@@ -417,6 +393,13 @@
         {/* Main Content Area - Expanded Markdown Editor */}
         <div className="flex-1 bg-gray-800 rounded-lg p-6 overflow-y-auto">
           <h2 className="text-xl font-semibold mb-6">Notes & Media</h2>
+          
+          {/* Audio Error Display */}
+          {audioError && (
+            <div className="bg-red-900/20 border border-red-700 rounded-lg p-3 text-red-400 text-sm mb-4">
+              {audioError}
+            </div>
+          )}
           
           {notes.length > 0 ? (
             <div className="space-y-6">
@@ -445,50 +428,6 @@
                     </div>
                   </div>
                   
-<<<<<<< HEAD
-                  {/* Multiple screenshots display */}
-                  {(() => {
-                    const screenshotRangeEnd = index === notes.length - 1
-                      ? (recordingDuration && recordingDuration >= note.timestamp ? recordingDuration : note.timestamp)
-                      : getEndTimestamp(index);
-                    return (
-                      <MultiScreenshotDisplay 
-                        sessionId={sessionId} 
-                        startTime={note.timestamp}
-                        endTime={screenshotRangeEnd}
-                      />
-                    );
-                  })()}
-                </div>
-              ))}
-            </div>
-          )}
-        </div>
-
-        {/* Column C: Audio Playback */}
-        <div className="flex-shrink-0 w-80 bg-gray-800 rounded-lg p-4 overflow-y-auto">
-          <h2 className="text-lg font-semibold mb-4">Audio Playback</h2>
-          
-          {audioError ? (
-            <div className="bg-red-900/20 border border-red-700 rounded-lg p-3 text-red-400 text-sm">
-              {audioError}
-            </div>
-          ) : audioPath && notes.length > 0 ? (
-            <div className="space-y-3">
-              {notes.map((note, index) => (
-                <div
-                  key={index}
-                  className={`border rounded-lg p-3 cursor-pointer transition-colors ${
-                    selectedNote === index
-                      ? 'border-blue-500 bg-gray-700'
-                      : 'border-gray-600 hover:bg-gray-750'
-                  }`}
-                  onClick={() => setSelectedNote(index)}
-                >
-                  <div className="mb-2">
-                    <div className="text-xs text-gray-400 mb-1">
-                      Segment {index + 1}: {formatTimestamp(note.timestamp)} - {formatTimestamp(getEndTimestamp(index))}
-=======
                   {/* Audio Controls Section - Play, Stop, Progress Bar */}
                   <div className="bg-gray-850 px-4 py-3 border-b border-gray-700">
                     <div className="flex items-center space-x-4">
@@ -532,7 +471,6 @@
                       <div className="text-xs text-gray-400 min-w-[100px] text-right">
                         {formatTimestamp(note.timestamp)} - {formatTimestamp(getEndTimestamp(index))}
                       </div>
->>>>>>> 9203e803
                     </div>
                   </div>
                   
