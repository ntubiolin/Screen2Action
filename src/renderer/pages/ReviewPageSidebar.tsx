--- conflicted
+++ resolved
@@ -1123,7 +1123,6 @@
                                 src={`file://${screenshot.path}`}
                                 alt={`Screenshot at ${formatTimestamp(screenshot.timestamp)}`}
                                 className={`w-full h-24 object-cover rounded border-2 transition-all ${
-<<<<<<< HEAD
                                   selectedScreenshots.has(index) 
                                     ? 'border-blue-500 ring-2 ring-blue-400' 
                                     : 'border-gray-600 hover:border-blue-500'
@@ -1135,16 +1134,6 @@
                                   <svg className="w-3 h-3 text-white" fill="currentColor" viewBox="0 0 20 20">
                                     <path fillRule="evenodd" d="M16.707 5.293a1 1 0 010 1.414l-8 8a1 1 0 01-1.414 0l-4-4a1 1 0 011.414-1.414L8 12.586l7.293-7.293a1 1 0 011.414 0z" clipRule="evenodd" />
                                   </svg>
-=======
-                                  selectedScreenshots.has(index)
-                                    ? 'border-blue-500 ring-2 ring-blue-400'
-                                    : 'border-gray-600 hover:border-blue-400'
-                                }`}
-                              />
-                              {selectedScreenshots.has(index) && (
-                                <div className="absolute top-1 right-1 bg-blue-500 text-white rounded-full w-5 h-5 flex items-center justify-center text-xs font-bold">
-                                  ✓
->>>>>>> dee5d7b9
                                 </div>
                               )}
                               <div className="absolute bottom-0 left-0 right-0 bg-black bg-opacity-70 text-white text-xs px-1 py-0.5 text-center">
